﻿using System;
using System.Collections.ObjectModel;
using System.Collections.Generic;
using System.Reactive;
using ReactiveUI;

using Avalonia.Platform.Storage;
using Avalonia.Threading;

using Ownaudio;
using Ownaudio.Sources;
using Ownaudio.Engines;
using Ownaudio.Common;

using OwnaAvalonia.Models;
using OwnaAvalonia.Views;
using OwnaAvalonia.Processor;
using Ownaudio.Fx;

namespace OwnaAvalonia.ViewModels
{
    /// <summary>
<<<<<<< HEAD
    /// Main view model for the audio player application, handling audio playback, effects, and user interface interactions.
    /// </summary>
    public class MainWindowViewModel : ViewModelBase, ILogger
    {
        /// <summary>
        /// The current track number counter for file naming.
        /// </summary>
=======
    /// Main view model for the audio player application window
    /// </summary>
    public class MainWindowViewModel : ViewModelBase, ILogger
    {
        #region Private Fields

>>>>>>> 91d37c35
        private int _trackNumber = 0;

        /// <summary>
        /// The source manager instance responsible for audio playback and recording.
        /// </summary>
        private SourceManager? _player;

        /// <summary>
        /// Flag indicating whether a stop operation has been requested.
        /// </summary>
        private bool _isStopRequested = true;

        /// <summary>
        /// Flag indicating whether FFmpeg decoder has been properly initialized.
        /// </summary>
        private bool _isFFmpegInitialized;

        /// <summary>
        /// The current output source identifier for tracking audio sources.
        /// </summary>
        private int _sourceOutputId = -1;

        /// <summary>
        /// Effects processor for output audio processing.
        /// </summary>
        private FxProcessor _Fxprocessor;

        /// <summary>
        /// Effects processor for input audio processing (microphone).
        /// </summary>
        private FxProcessor _inputFxprocessor;

        /// <summary>
        /// Timer for updating output level meters at regular intervals.
        /// </summary>
        private DispatcherTimer _timer;

<<<<<<< HEAD
        #region Reactive commands
        /// <summary>
        /// Command for adding audio files to the player.
=======
        #endregion

        #region Reactive Commands

        /// <summary>
        /// Command to add audio files to the player
>>>>>>> 91d37c35
        /// </summary>
        public ReactiveCommand<Unit, Unit> AddFileCommand { get; }

        /// <summary>
<<<<<<< HEAD
        /// Command for removing the last added audio file from the player.
=======
        /// Command to remove the last added audio file
>>>>>>> 91d37c35
        /// </summary>
        public ReactiveCommand<Unit, Unit> RemoveFileCommand { get; }

        /// <summary>
<<<<<<< HEAD
        /// Command for resetting the player to its initial state.
=======
        /// Command to reset the player to initial state
>>>>>>> 91d37c35
        /// </summary>
        public ReactiveCommand<Unit, Unit> ResetCommand { get; }

        /// <summary>
<<<<<<< HEAD
        /// Command for adding microphone input source to the player.
=======
        /// Command to add microphone input source
>>>>>>> 91d37c35
        /// </summary>
        public ReactiveCommand<Unit, Unit> InputCommand { get; }

        /// <summary>
<<<<<<< HEAD
        /// Command for toggling between play and pause states.
=======
        /// Command to toggle play/pause state
>>>>>>> 91d37c35
        /// </summary>
        public ReactiveCommand<Unit, Unit> PlayPauseCommand { get; }

        /// <summary>
<<<<<<< HEAD
        /// Command for stopping audio playback and recording.
        /// </summary>
        public ReactiveCommand<Unit, Unit> StopCommand { get; }

        /// <summary>
        /// Command for opening a file save dialog to select output file path.
        /// </summary>
        public ReactiveCommand<Unit, Unit> SaveFilePathCommand { get; }
        #endregion

        /// <summary>
        /// Initializes a new instance of the MainWindowViewModel class.
        /// </summary>
        public MainWindowViewModel()
        {
            AddFileCommand = ReactiveCommand.Create(addFileCommand);
            RemoveFileCommand = ReactiveCommand.Create(removeFileCommand);
            ResetCommand = ReactiveCommand.Create(resetCommand);
            InputCommand = ReactiveCommand.Create(inputCommand);
            PlayPauseCommand = ReactiveCommand.Create(playPauseCommand);
            StopCommand = ReactiveCommand.Create(stopCommand);
            SaveFilePathCommand = ReactiveCommand.Create(saveFilePathCommand);
=======
        /// Command to stop playback
        /// </summary>
        public ReactiveCommand<Unit, Unit> StopCommand { get; }

        /// <summary>
        /// Command to select save file path
        /// </summary>
        public ReactiveCommand<Unit, Unit> SaveFilePathCommand { get; }
>>>>>>> 91d37c35

        #endregion

<<<<<<< HEAD
            AudioEngineInitialize();

            _timer = new DispatcherTimer(new TimeSpan(0, 0, 0, 0, 80), DispatcherPriority.Normal, new EventHandler(_outputLevel));
            _timer.Start();
        }

        #region Binding properties
        /// <summary>
        /// The pitch adjustment value for audio playback.
        /// </summary>
        private float _pitch = 0.0f;

        /// <summary>
        /// Gets or sets the pitch adjustment value for all audio sources.
        /// </summary>
        /// <value>The pitch adjustment value in semitones.</value>
=======
        #region Bindable Properties

        private float _pitch = 0.0f;
        /// <summary>
        /// Gets or sets the pitch adjustment value for all audio sources
        /// </summary>
>>>>>>> 91d37c35
        public float Pitch
        {
            get => _pitch;
            set
            {
                this.RaiseAndSetIfChanged(ref _pitch, value);
                for (int i = 0; i < _player?.Sources.Count; i++)
                {
                    _player.SetPitch(i, value);
                }
            }
        }

        /// <summary>
        /// The tempo adjustment value for audio playback.
        /// </summary>
        private float _tempo = 0.0f;
<<<<<<< HEAD

        /// <summary>
        /// Gets or sets the tempo adjustment value for all audio sources.
        /// </summary>
        /// <value>The tempo adjustment value as a percentage.</value>
=======
        /// <summary>
        /// Gets or sets the tempo adjustment value for all audio sources
        /// </summary>
>>>>>>> 91d37c35
        public float Tempo
        {
            get => _tempo;
            set
            {
                this.RaiseAndSetIfChanged(ref _tempo, value);
                for (int i = 0; i < _player?.Sources.Count; i++)
                {
                    _player.SetTempo(i, value);
                }
            }
        }

        /// <summary>
        /// The master volume level for audio playback.
        /// </summary>
        private float _volume = 100.0f;
<<<<<<< HEAD

        /// <summary>
        /// Gets or sets the master volume level for audio playback.
        /// </summary>
        /// <value>The volume level as a percentage (0-100).</value>
=======
        /// <summary>
        /// Gets or sets the volume level (0-100)
        /// </summary>
>>>>>>> 91d37c35
        public float Volume
        {
            get => _volume;
            set
            {
                this.RaiseAndSetIfChanged(ref _volume, value);
                if (_player is not null)
                { 
                    _player.Volume = value / 100; 
                }
            }
        }

        /// <summary>
        /// Flag indicating whether microphone input is enabled.
        /// </summary>
        private bool _isMicrophone = true;

        /// <summary>
        /// Gets or sets whether microphone input processing is enabled.
        /// </summary>
        /// <value>True if microphone input is enabled; otherwise, false.</value>
        public bool IsMicrophone
        {
            get => _isMicrophone;
            set
            {
                this.RaiseAndSetIfChanged(ref _isMicrophone, value);
                if (_player is not null && _player.SourcesInput.Count > 0)
                {
                    _player.SourcesInput[0].CustomSampleProcessor.IsEnabled = IsMicrophone;
                    _player.SourcesInput[0].Volume = value ? 1.0f : 0.0f;
                }
            }
        }

        /// <summary>
        /// The total duration of the currently loaded audio.
        /// </summary>
        private TimeSpan _duration;
<<<<<<< HEAD

        /// <summary>
        /// Gets or sets the total duration of the currently loaded audio.
        /// </summary>
        /// <value>The total duration as a TimeSpan.</value>
        public TimeSpan Duration { get => _duration; set => this.RaiseAndSetIfChanged(ref _duration, value); }
=======
        /// <summary>
        /// Gets or sets the total duration of the current audio
        /// </summary>
        public TimeSpan Duration 
        { 
            get => _duration; 
            set => this.RaiseAndSetIfChanged(ref _duration, value); 
        }
>>>>>>> 91d37c35

        /// <summary>
        /// The current playback position in the audio.
        /// </summary>
        private TimeSpan _position;
<<<<<<< HEAD

        /// <summary>
        /// Gets or sets the current playback position in the audio.
        /// </summary>
        /// <value>The current position as a TimeSpan.</value>
        public TimeSpan Position { get => _position; set => this.RaiseAndSetIfChanged(ref _position, value); }
=======
        /// <summary>
        /// Gets or sets the current playback position
        /// </summary>
        public TimeSpan Position 
        { 
            get => _position; 
            set => this.RaiseAndSetIfChanged(ref _position, value); 
        }
>>>>>>> 91d37c35

        /// <summary>
        /// Flag indicating whether audio should be saved to file during playback.
        /// </summary>
        private bool _isSaveFile;
<<<<<<< HEAD

        /// <summary>
        /// Gets or sets whether audio should be saved to file during playback.
        /// </summary>
        /// <value>True if audio should be saved; otherwise, false.</value>
        public bool IsSaveFile { get => _isSaveFile; set { this.RaiseAndSetIfChanged(ref _isSaveFile, value); SaveFilePath = ""; } }
=======
        /// <summary>
        /// Gets or sets whether to save the output to a file
        /// </summary>
        public bool IsSaveFile 
        { 
            get => _isSaveFile; 
            set 
            { 
                this.RaiseAndSetIfChanged(ref _isSaveFile, value); 
                SaveFilePath = ""; 
            } 
        }
>>>>>>> 91d37c35

        /// <summary>
        /// Flag indicating whether audio effects are enabled.
        /// </summary>
        private bool _isFxEnabled = false;
<<<<<<< HEAD

        /// <summary>
        /// Gets or sets whether audio effects processing is enabled.
        /// </summary>
        /// <value>True if effects are enabled; otherwise, false.</value>
=======
        /// <summary>
        /// Gets or sets whether audio effects are enabled
        /// </summary>
>>>>>>> 91d37c35
        public bool IsFxEnabled
        {
            get => _isFxEnabled;
            set
            {
                this.RaiseAndSetIfChanged(ref _isFxEnabled, value);
                _Fxprocessor.IsEnabled = value;
            }
        }

        /// <summary>
        /// The file path where audio will be saved.
        /// </summary>
        private string? _saveFilePath;
<<<<<<< HEAD

        /// <summary>
        /// Gets or sets the file path where processed audio will be saved.
        /// </summary>
        /// <value>The save file path as a string, or null if not set.</value>
        public string? SaveFilePath { get => _saveFilePath; set => this.RaiseAndSetIfChanged(ref _saveFilePath, value); }
=======
        /// <summary>
        /// Gets or sets the path where the audio file will be saved
        /// </summary>
        public string? SaveFilePath 
        { 
            get => _saveFilePath; 
            set => this.RaiseAndSetIfChanged(ref _saveFilePath, value); 
        }
>>>>>>> 91d37c35

        /// <summary>
        /// The text displayed on the play/pause button.
        /// </summary>
        private string? _playPauseText = "Play";
<<<<<<< HEAD

        /// <summary>
        /// Gets or sets the text displayed on the play/pause button.
        /// </summary>
        /// <value>The button text ("Play" or "Pause").</value>
        public string? PlayPauseText { get => _playPauseText; set => this.RaiseAndSetIfChanged(ref _playPauseText, value); }

        /// <summary>
        /// Gets the collection of loaded audio file names for display in the UI.
        /// </summary>
        /// <value>An observable collection of file name strings.</value>
        public ObservableCollection<string> FileNames { get; } = new ObservableCollection<string>();

        /// <summary>
        /// Gets the collection of application log entries for display in the UI.
        /// </summary>
        /// <value>An observable collection of log entries.</value>
=======
        /// <summary>
        /// Gets or sets the text displayed on the play/pause button
        /// </summary>
        public string? PlayPauseText 
        { 
            get => _playPauseText; 
            set => this.RaiseAndSetIfChanged(ref _playPauseText, value); 
        }

        /// <summary>
        /// Gets the collection of loaded audio file names
        /// </summary>
        public ObservableCollection<string> FileNames { get; } = new ObservableCollection<string>();

        /// <summary>
        /// Gets the collection of log messages
        /// </summary>
>>>>>>> 91d37c35
        public ObservableCollection<Log> Logs { get; } = new ObservableCollection<Log>();

        /// <summary>
        /// The left channel output level for the level meter.
        /// </summary>
        private double _leftLevel;
<<<<<<< HEAD

        /// <summary>
        /// Gets or sets the left channel output level for display in the level meter.
        /// </summary>
        /// <value>The left channel level as a percentage (0-100).</value>
=======
        /// <summary>
        /// Gets or sets the left channel audio level (0-100)
        /// </summary>
>>>>>>> 91d37c35
        public double LeftLevel
        {
            get => _leftLevel;
            set => this.RaiseAndSetIfChanged(ref _leftLevel, value);
        }

        /// <summary>
        /// The right channel output level for the level meter.
        /// </summary>
        private double _rightLevel;
<<<<<<< HEAD

        /// <summary>
        /// Gets or sets the right channel output level for display in the level meter.
        /// </summary>
        /// <value>The right channel level as a percentage (0-100).</value>
=======
        /// <summary>
        /// Gets or sets the right channel audio level (0-100)
        /// </summary>
>>>>>>> 91d37c35
        public double RightLevel
        {
            get => _rightLevel;
            set => this.RaiseAndSetIfChanged(ref _rightLevel, value);
        }

        #endregion

        #region File Picker Options

        /// <summary>
        /// File picker options for saving audio files
        /// </summary>
        private FilePickerSaveOptions options = new FilePickerSaveOptions
        {
            Title = "Save Your Audio File",
            SuggestedFileName = "OwnAudioSaveFile.wav",
            FileTypeChoices = new[]
            {
                new FilePickerFileType("Wave File")
                {
                    Patterns = new[] { "*.wav" }
                }
            }
        };

        /// <summary>
        /// Supported audio file types for opening
        /// </summary>
        private FilePickerFileType _audioFiles { get; } = new("Audio File")
        {
            Patterns = new[] { "*.wav", "*.flac", "*.mp3", "*.aac", "*.aiff", "*.mp4", "*.m4a", "*.ogg", "*.wma", "*.webm" },
            AppleUniformTypeIdentifiers = new[] { "public.audio" },
            MimeTypes = new[] { "audio/wav", "audio/flac", "audio/mpeg", "audio/aac", "audio/aiff", "audio/mp4", "audio/ogg", "audio/x-ms-wma", "audio/webm" }
        };

        #endregion

        #region Constructor

        /// <summary>
        /// Initializes a new instance of the MainWindowViewModel class
        /// </summary>
        public MainWindowViewModel()
        {
            // Initialize reactive commands
            AddFileCommand = ReactiveCommand.Create(addFileCommand);
            RemoveFileCommand = ReactiveCommand.Create(removeFileCommand);
            ResetCommand = ReactiveCommand.Create(resetCommand);
            InputCommand = ReactiveCommand.Create(inputCommand);
            PlayPauseCommand = ReactiveCommand.Create(playPauseCommand);
            StopCommand = ReactiveCommand.Create(stopCommand);
            SaveFilePathCommand = ReactiveCommand.Create(saveFilePathCommand);

            // Initialize effects processors
            _Fxprocessor = new FxProcessor() { IsEnabled = IsFxEnabled };
            _inputFxprocessor = new FxProcessor() { IsEnabled = true };

            // Initialize audio engine
            AudioEngineInitialize();
            
            // Start level monitoring timer
            _timer = new DispatcherTimer(new TimeSpan(0, 0, 0, 0, 80), DispatcherPriority.Normal, new EventHandler(_outputLevel));
            _timer.Start();
        }

        #endregion

        #region Audio Engine Initialization

        /// <summary>
        /// Initializes the audio engine with default settings for input and output.
        /// </summary>
        private void AudioEngineInitialize()
        {
            AudioEngineOutputOptions _audioEngineOptions = new AudioEngineOutputOptions
            (
                device: OwnAudio.DefaultOutputDevice,
                channels: OwnAudioEngine.EngineChannels.Stereo,
                sampleRate: OwnAudio.DefaultOutputDevice.DefaultSampleRate,
                latency: OwnAudio.DefaultOutputDevice.DefaultHighOutputLatency
            );

            AudioEngineInputOptions _audioInputOptions = new AudioEngineInputOptions
            (
                device: OwnAudio.DefaultInputDevice,
                channels: OwnAudioEngine.EngineChannels.Mono,
                sampleRate: OwnAudio.DefaultInputDevice.DefaultSampleRate,
                latency: OwnAudio.DefaultInputDevice.DefaultLowInputLatency
            );

            SourceManager.OutputEngineOptions = _audioEngineOptions;
            SourceManager.InputEngineOptions = _audioInputOptions;
            SourceManager.EngineFramesPerBuffer = 512;

            _player = SourceManager.Instance;

            _player.CustomSampleProcessor = _Fxprocessor;
            add_FXprocessor();

            _player.Logger = this;

            _player.StateChanged += OnStateChanged;
            _player.PositionChanged += OnPositionChanged;

            _isFFmpegInitialized = OwnAudio.IsFFmpegInitialized;

            if (!_isFFmpegInitialized)
            {
                LogError($"Decoder not initialized!");
                LogError($"Wrong file path: {OwnAudio.LibraryPath}");
                LogWarning("The decoder will be miniaudio.");
            }
        }

        #endregion

        #region Logging Methods

        /// <summary>
        /// Logs an informational message to the application's log collection.
        /// </summary>
<<<<<<< HEAD
        /// <param name="message">The informational message to log.</param>
=======
        /// <param name="message">The message to log</param>
>>>>>>> 91d37c35
        public void LogInfo(string message)
        {
            Dispatcher.UIThread.InvokeAsync(() => Logs.Add(new Log(message, Log.LogType.Info)));
        }

        /// <summary>
        /// Logs a warning message to the application's log collection.
        /// </summary>
<<<<<<< HEAD
        /// <param name="message">The warning message to log.</param>
=======
        /// <param name="message">The warning message to log</param>
>>>>>>> 91d37c35
        public void LogWarning(string message)
        {
            Dispatcher.UIThread.InvokeAsync(() => Logs.Add(new Log(message, Log.LogType.Warning)));
        }

        /// <summary>
        /// Logs an error message to the application's log collection.
        /// </summary>
<<<<<<< HEAD
        /// <param name="message">The error message to log.</param>
=======
        /// <param name="message">The error message to log</param>
>>>>>>> 91d37c35
        public void LogError(string message)
        {
            Dispatcher.UIThread.InvokeAsync(() => Logs.Add(new Log(message, Log.LogType.Error)));
        }

        #endregion

        #region Public Methods

        /// <summary>
        /// Seeks to a specific position in the currently playing audio.
        /// </summary>
<<<<<<< HEAD
        /// <param name="ms">The target position in milliseconds.</param>
=======
        /// <param name="ms">The position in milliseconds to seek to</param>
>>>>>>> 91d37c35
        public void Seek(double ms)
        {
            if (_player is not null && _player.IsLoaded)
            {
                _player.Seek(TimeSpan.FromMilliseconds(ms));
            }
        }

        #endregion

        #region Private Methods

        /// <summary>
<<<<<<< HEAD
        /// Updates the output level meters with current audio levels.
        /// </summary>
        /// <param name="sender">The event sender (timer).</param>
        /// <param name="e">The event arguments.</param>
=======
        /// Updates the output level meters
        /// </summary>
        /// <param name="sender">The event sender</param>
        /// <param name="e">The event arguments</param>
>>>>>>> 91d37c35
        private void _outputLevel(object? sender, EventArgs e)
        {
            if (_player is not null)
            {
                LeftLevel = (double)_player.OutputLevels.left * 100;
                RightLevel = (double)_player.OutputLevels.right * 100;
            }
        }

        /// <summary>
        /// Adds various audio effects to the output processor chain.
        /// Configures equalizer, compressor, enhancer, and dynamic amplifier for mastering.
        /// </summary>
        private void add_FXprocessor()
        {
            // Create and configure equalizer with 10 bands
            // Emphasizes highs, removes unnecessary lows, and cleans up midrange
            Equalizer _equalizer = new Equalizer((float)SourceManager.OutputEngineOptions.SampleRate);

            _equalizer.SetBandGain(band: 0, frequency: 50, q: 0.7f, gainDB: 1.2f);    // 50 Hz Sub-bass - Slight emphasis on deep bass
            _equalizer.SetBandGain(band: 1, frequency: 60, q: 0.8f, gainDB: -1.0f);   // 60 Hz Low bass - Slight cut for cleaner sound
            _equalizer.SetBandGain(band: 2, frequency: 120, q: 1.0f, gainDB: 0.8f);   // 120 Hz Upper bass - Small emphasis for "punch"
            _equalizer.SetBandGain(band: 3, frequency: 250, q: 1.2f, gainDB: -2.0f);  // 250 Hz Low mids - Slight cut to avoid "muddy" sound
            _equalizer.SetBandGain(band: 4, frequency: 500, q: 1.4f, gainDB: -1.5f);  // 500 Hz Middle - Small cut for clearer vocals
            _equalizer.SetBandGain(band: 5, frequency: 2000, q: 1.0f, gainDB: -0.5f); // 2 kHz Upper mids - Slight emphasis for vocal presence
            _equalizer.SetBandGain(band: 6, frequency: 4000, q: 1.2f, gainDB: 0.6f);  // 4 kHz Presence - Emphasis for details
            _equalizer.SetBandGain(band: 7, frequency: 6000, q: 1.0f, gainDB: 0.3f);  // 6 kHz High mids - Adding airiness
            _equalizer.SetBandGain(band: 8, frequency: 10000, q: 0.8f, gainDB: 0.8f); // 10 kHz Highs - Shimmer
            _equalizer.SetBandGain(band: 9, frequency: 16000, q: 0.7f, gainDB: 0.8f); // 16 kHz Air band - Extra brightness

            // Create mastering compressor
            Compressor _compressor = new Compressor
            (
                threshold: 0.5f,    // -6 dB
                ratio: 4.0f,        // 4:1 compression ratio
                attackTime: 100f,   // 100 ms
                releaseTime: 200f,  // 200 ms
                makeupGain: 1.0f,   // 0 dB
                sampleRate: SourceManager.OutputEngineOptions.SampleRate
            );

            // Create mastering enhancer
            Enhancer _enhancer = new Enhancer
            (
                mix: 0.2f,          // 20% of the original signal is mixed back
                cutFreq: 4000.0f,   // High-pass cutoff 4000 Hz
                gain: 2.5f,         // Pre-saturation amplification 2.5x
                sampleRate: SourceManager.OutputEngineOptions.SampleRate
            );

            // Create dynamic amplifier for consistent volume levels
            DynamicAmp _dynamicAmp = new DynamicAmp(
<<<<<<< HEAD
                targetLevel: -6.0f,           // Target Level -6 Db
                attackTimeSeconds: 0.2f,      // Slower attack for a more transparent sound
=======
                targetLevel: -6.0f,           // Target Level -6 dB
                attackTimeSeconds: 0.2f,      // Slower attack for more transparent sound
>>>>>>> 91d37c35
                releaseTimeSeconds: 0.8f,     // Longer release to avoid pumping
                noiseThreshold: 0.0005f,      // Low noise threshold for handling quiet areas
                maxGainValue: 0.85f,          // Maximum gain to avoid excessive noise
                sampleRateHz: SourceManager.OutputEngineOptions.SampleRate,
                rmsWindowSeconds: 0.5f        // Longer window for more stable RMS calculation
            );

            // Add effects to the processor chain
            _Fxprocessor.AddFx(_equalizer);
            _Fxprocessor.AddFx(_enhancer);
            _Fxprocessor.AddFx(_compressor);
            _Fxprocessor.AddFx(_dynamicAmp);
        }

        /// <summary>
        /// Adds effects to the input processor chain for microphone input processing.
        /// Configures reverb, delay, and vocal compressor for input enhancement.
        /// </summary>
        private void add_inputFxprocessor()
        {
            // Create reverb effect for spatial enhancement
            Reverb _reverb = new Reverb
            (
                size: 0.45f,        // Medium space, long reverb tail
                damp: 0.45f,        // Moderate high frequency damping
                wet: 0.25f,         // 25% effect - not too much reverb
                dry: 0.75f,         // 75% dry signal - vocal intelligibility is maintained
                stereoWidth: 0.8f,  // Good stereo space, but not too wide
                sampleRate: SourceManager.OutputEngineOptions.SampleRate
            );

            // Create delay effect for depth
            Delay _delay = new Delay
            (
                time: 310,      // Delay time 310 ms
                repeat: 0.4f,   // Rate of delayed signal feedback to the input 40%
                mix: 0.15f,     // Delayed signal ratio in the mix 15%
                sampleRate: SourceManager.OutputEngineOptions.SampleRate
            );

            // Create vocal compressor for consistent levels
            Compressor _vocalCompressor = new Compressor
            (
                threshold: 0.25f,   // -12 dB - adjusted to human voice average dynamic range
                ratio: 3.0f,        // 3:1 - natural, musical compression
                attackTime: 10f,    // 10 ms - fast enough to catch transients
                releaseTime: 100f,  // 100 ms - follows natural vocal decay
                makeupGain: 2.0f    // +6 dB - compensates for compression
            );

            // Add effects to the input processor chain
            _inputFxprocessor.AddFx(_reverb);
            _inputFxprocessor.AddFx(_delay);
            _inputFxprocessor.AddFx(_vocalCompressor);
        }

<<<<<<< HEAD
        /// <summary>
        /// File picker options for saving audio files, configured for WAV format.
        /// </summary>
        private FilePickerSaveOptions options = new FilePickerSaveOptions
        {
            Title = "Save Your Audio File",
            SuggestedFileName = "OwnAudioSaveFile.wav",
            FileTypeChoices = new[]
            {
                new FilePickerFileType("Wave File")
                {
                    Patterns = new[] { "*.wav" }
                }
            }
        };

        /// <summary>
        /// File picker type definition for supported audio file formats.
        /// </summary>
        private FilePickerFileType _audioFiles { get; } = new("Audio File")
        {
            Patterns = new[] { "*.wav", "*.flac", "*.mp3", "*.aac", "*.aiff", "*.mp4", "*.m4a", "*.ogg", "*.wma", "*.webm" },
            AppleUniformTypeIdentifiers = new[] { "public.audio" },
            MimeTypes = new[] { "audio/wav", "audio/flac", "audio/mpeg", "audio/aac", "audio/aiff", "audio/mp4", "audio/ogg", "audio/x-ms-wma", "audio/webm" }
        };
=======
        #endregion

        #region Command Handlers
>>>>>>> 91d37c35

        /// <summary>
        /// Handles the file selection process to add audio tracks to the player.
        /// Opens a file picker dialog and adds selected audio files to the playlist.
        /// </summary>
        private async void addFileCommand()
        {
            if (MainWindow.Instance != null && _isStopRequested)
            {
                IReadOnlyList<IStorageFile> result = await MainWindow.Instance.StorageProvider.OpenFilePickerAsync(new FilePickerOpenOptions()
                {
                    Title = "Select audio file",
                    AllowMultiple = true,
                    FileTypeFilter = new FilePickerFileType[] { _audioFiles }
                });

                string? referenceFile;
                if (result.Count > 0)
                {
                    foreach (var file in result)
                    {
                        referenceFile = file.TryGetLocalPath();
                        if (referenceFile is not null)
                        {
                            if (_player is not null && !await _player.AddOutputSource(referenceFile))
                            {
                                return;
                            }

                            if (_player is not null)
                                MainWindow.Instance.waveformDisplay.SetAudioData(_player.Sources[_sourceOutputId + 1].GetFloatAudioData(TimeSpan.Zero));

                            FileNames.Add(String.Format("track{0}: {1}", (_trackNumber++).ToString(), referenceFile));
                            _sourceOutputId++;
                        }
                    }

                    if (_player is not null)
                    {
                        Duration = _player.Duration;
                        Position = TimeSpan.Zero;
                    }

                    // Reset pitch and tempo for all sources
                    for (int i = 0; i < _player?.Sources.Count; i++)
                    {
                        _player.SetTempo(i, 0);
                        _player.SetPitch(i, 0);
                    }
                }
            }
        }

        /// <summary>
        /// Removes the last added audio source from the player.
        /// Handles both input and output source removal based on the source type.
        /// </summary>
        private void removeFileCommand()
        {
            if (FileNames.Count > 0 && _isStopRequested)
            {
                if (FileNames[FileNames.Count - 1].Contains("input source"))
                {
                    _player?.RemoveInputSource();
                }
                else
                {
                    _player?.RemoveOutputSource(_sourceOutputId);
                    _sourceOutputId--;
                }

                FileNames.RemoveAt(FileNames.Count - 1);
                _trackNumber--;
            }
        }

        /// <summary>
        /// Adds a microphone input source to the player for recording or live monitoring.
        /// Only works when FFmpeg decoder is properly initialized.
        /// </summary>
        private void inputCommand()
        {
            if (_isStopRequested && _isFFmpegInitialized)
            {
                _player?.AddInputSource(0.3f);
                FileNames.Add("Add new input source");
            }
        }

        /// <summary>
        /// Opens a file save dialog to select where to save the processed audio.
        /// Sets the SaveFilePath property with the selected file path.
        /// </summary>
        private async void saveFilePathCommand()
        {
            if (MainWindow.Instance != null)
            {
                var result = await MainWindow.Instance.StorageProvider.SaveFilePickerAsync(options);
                if (result != null)
                {
                    SaveFilePath = result.TryGetLocalPath();
                }
            }
        }

        /// <summary>
        /// Toggles between play and pause states for the audio player.
        /// Handles input source configuration and effect processing setup.
        /// </summary>
        private void playPauseCommand()
        {
            if (_player is not null && !_player.IsLoaded)
                return;

            _isStopRequested = false;
            if (_player is not null)
            {
                _player.IsWriteData = IsSaveFile;

                // Handle input source if recording is enabled
                if (_player.IsRecorded)
                {
                    if (_player.AddInputSource(inputVolume: 1.0f).Result)
                    {
                        _player.SourcesInput[0].CustomSampleProcessor = _inputFxprocessor;
                        add_inputFxprocessor();
                    }
                }
            }

            // Toggle play/pause state
            if (_player?.State is SourceState.Paused or SourceState.Idle)
            {
                if (IsSaveFile && SaveFilePath is not null)
                    _player.Play(SaveFilePath, 16);
                else
                    _player.Play();
            }
            else
            {
                _player?.Pause();
<<<<<<< HEAD

            if (_player is not null && _player.SourcesInput.Count > 0)
            {
                _player.SourcesInput[0].CustomSampleProcessor.IsEnabled = IsMicrophone;
                _player.SourcesInput[0].Volume = IsMicrophone ? 1.0f : 0.0f;
                _inputFxprocessor.ResetFX();
=======
>>>>>>> 91d37c35
            }
        }

        /// <summary>
        /// Stops playback and recording of audio, setting the stop request flag.
        /// </summary>
        private void stopCommand()
        {
            _isStopRequested = true;
            _player?.Stop();
        }

        /// <summary>
        /// Resets the player state, clears all sources and logs, and reinitializes the audio engine.
        /// Returns all settings to their default values.
        /// </summary>
        private void resetCommand()
        {
            if (!_isStopRequested)
                _player?.Stop();

            if (_player is not null && _player.Reset())
            {
                FileNames.Clear();
                Logs.Clear();

                Pitch = 0;
                Tempo = 0;
                Volume = 100;
                _sourceOutputId = -1;

                if (MainWindow.Instance is not null)
                    MainWindow.Instance.waveformDisplay.SetAudioData(new float[] { });

                AudioEngineInitialize();
            }
        }

        #endregion

        #region Event Handlers

        /// <summary>
        /// Handles UI updates when the player state changes between playing, paused, etc.
        /// Updates the play/pause button text based on the current playback state.
        /// </summary>
<<<<<<< HEAD
        /// <param name="sender">The event sender (source manager).</param>
        /// <param name="e">The event arguments.</param>
=======
        /// <param name="sender">The event sender</param>
        /// <param name="e">The event arguments</param>
>>>>>>> 91d37c35
        private void OnStateChanged(object? sender, EventArgs e)
        {
            if (_player is not null)
                PlayPauseText = _player.State is SourceState.Playing or SourceState.Buffering ? "Pause" : "Play";
        }

        /// <summary>
        /// Handles position updates from the audio player to keep the UI in sync.
        /// Updates the position display and waveform playback indicator.
        /// </summary>
<<<<<<< HEAD
        /// <param name="sender">The event sender (source manager).</param>
        /// <param name="e">The event arguments.</param>
=======
        /// <param name="sender">The event sender</param>
        /// <param name="e">The event arguments</param>
>>>>>>> 91d37c35
        private void OnPositionChanged(object? sender, EventArgs e)
        {
            if (_player is not null && _player.IsSeeking)
            {
                return;
            }

            if (_player is not null && ((_player.Position - Position).TotalSeconds > 1 || Position > _player.Position))
            {
                Position = _player.Position;
                if (MainWindow.Instance is not null)
                    Dispatcher.UIThread.InvokeAsync(() => MainWindow.Instance.waveformDisplay.PlaybackPosition = Position.TotalSeconds / Duration.TotalSeconds);
            }

            if (!_isStopRequested && Position == TimeSpan.Zero)
                _isStopRequested = true;
        }

        #endregion
    }
}<|MERGE_RESOLUTION|>--- conflicted
+++ resolved
@@ -19,23 +19,8 @@
 
 namespace OwnaAvalonia.ViewModels
 {
-    /// <summary>
-<<<<<<< HEAD
-    /// Main view model for the audio player application, handling audio playback, effects, and user interface interactions.
-    /// </summary>
     public class MainWindowViewModel : ViewModelBase, ILogger
     {
-        /// <summary>
-        /// The current track number counter for file naming.
-        /// </summary>
-=======
-    /// Main view model for the audio player application window
-    /// </summary>
-    public class MainWindowViewModel : ViewModelBase, ILogger
-    {
-        #region Private Fields
-
->>>>>>> 91d37c35
         private int _trackNumber = 0;
 
         /// <summary>
@@ -73,72 +58,17 @@
         /// </summary>
         private DispatcherTimer _timer;
 
-<<<<<<< HEAD
         #region Reactive commands
-        /// <summary>
-        /// Command for adding audio files to the player.
-=======
+        public ReactiveCommand<Unit, Unit> AddFileCommand { get; }
+        public ReactiveCommand<Unit, Unit> RemoveFileCommand { get; }
+        public ReactiveCommand<Unit, Unit> ResetCommand { get; }
+        public ReactiveCommand<Unit, Unit> InputCommand { get; }
+        public ReactiveCommand<Unit, Unit> PlayPauseCommand { get; }
+        public ReactiveCommand<Unit, Unit> StopCommand { get; }
+        public ReactiveCommand<Unit, Unit> SaveFilePathCommand { get; }
+
         #endregion
 
-        #region Reactive Commands
-
-        /// <summary>
-        /// Command to add audio files to the player
->>>>>>> 91d37c35
-        /// </summary>
-        public ReactiveCommand<Unit, Unit> AddFileCommand { get; }
-
-        /// <summary>
-<<<<<<< HEAD
-        /// Command for removing the last added audio file from the player.
-=======
-        /// Command to remove the last added audio file
->>>>>>> 91d37c35
-        /// </summary>
-        public ReactiveCommand<Unit, Unit> RemoveFileCommand { get; }
-
-        /// <summary>
-<<<<<<< HEAD
-        /// Command for resetting the player to its initial state.
-=======
-        /// Command to reset the player to initial state
->>>>>>> 91d37c35
-        /// </summary>
-        public ReactiveCommand<Unit, Unit> ResetCommand { get; }
-
-        /// <summary>
-<<<<<<< HEAD
-        /// Command for adding microphone input source to the player.
-=======
-        /// Command to add microphone input source
->>>>>>> 91d37c35
-        /// </summary>
-        public ReactiveCommand<Unit, Unit> InputCommand { get; }
-
-        /// <summary>
-<<<<<<< HEAD
-        /// Command for toggling between play and pause states.
-=======
-        /// Command to toggle play/pause state
->>>>>>> 91d37c35
-        /// </summary>
-        public ReactiveCommand<Unit, Unit> PlayPauseCommand { get; }
-
-        /// <summary>
-<<<<<<< HEAD
-        /// Command for stopping audio playback and recording.
-        /// </summary>
-        public ReactiveCommand<Unit, Unit> StopCommand { get; }
-
-        /// <summary>
-        /// Command for opening a file save dialog to select output file path.
-        /// </summary>
-        public ReactiveCommand<Unit, Unit> SaveFilePathCommand { get; }
-        #endregion
-
-        /// <summary>
-        /// Initializes a new instance of the MainWindowViewModel class.
-        /// </summary>
         public MainWindowViewModel()
         {
             AddFileCommand = ReactiveCommand.Create(addFileCommand);
@@ -148,44 +78,18 @@
             PlayPauseCommand = ReactiveCommand.Create(playPauseCommand);
             StopCommand = ReactiveCommand.Create(stopCommand);
             SaveFilePathCommand = ReactiveCommand.Create(saveFilePathCommand);
-=======
-        /// Command to stop playback
-        /// </summary>
-        public ReactiveCommand<Unit, Unit> StopCommand { get; }
-
-        /// <summary>
-        /// Command to select save file path
-        /// </summary>
-        public ReactiveCommand<Unit, Unit> SaveFilePathCommand { get; }
->>>>>>> 91d37c35
-
-        #endregion
-
-<<<<<<< HEAD
+
+            _Fxprocessor = new FxProcessor() { IsEnabled = IsFxEnabled };
+            _inputFxprocessor = new FxProcessor() { IsEnabled = true };
+
             AudioEngineInitialize();
-
+            
             _timer = new DispatcherTimer(new TimeSpan(0, 0, 0, 0, 80), DispatcherPriority.Normal, new EventHandler(_outputLevel));
             _timer.Start();
         }
 
-        #region Binding properties
-        /// <summary>
-        /// The pitch adjustment value for audio playback.
-        /// </summary>
+        #region Binding propertyes
         private float _pitch = 0.0f;
-
-        /// <summary>
-        /// Gets or sets the pitch adjustment value for all audio sources.
-        /// </summary>
-        /// <value>The pitch adjustment value in semitones.</value>
-=======
-        #region Bindable Properties
-
-        private float _pitch = 0.0f;
-        /// <summary>
-        /// Gets or sets the pitch adjustment value for all audio sources
-        /// </summary>
->>>>>>> 91d37c35
         public float Pitch
         {
             get => _pitch;
@@ -203,17 +107,6 @@
         /// The tempo adjustment value for audio playback.
         /// </summary>
         private float _tempo = 0.0f;
-<<<<<<< HEAD
-
-        /// <summary>
-        /// Gets or sets the tempo adjustment value for all audio sources.
-        /// </summary>
-        /// <value>The tempo adjustment value as a percentage.</value>
-=======
-        /// <summary>
-        /// Gets or sets the tempo adjustment value for all audio sources
-        /// </summary>
->>>>>>> 91d37c35
         public float Tempo
         {
             get => _tempo;
@@ -231,17 +124,6 @@
         /// The master volume level for audio playback.
         /// </summary>
         private float _volume = 100.0f;
-<<<<<<< HEAD
-
-        /// <summary>
-        /// Gets or sets the master volume level for audio playback.
-        /// </summary>
-        /// <value>The volume level as a percentage (0-100).</value>
-=======
-        /// <summary>
-        /// Gets or sets the volume level (0-100)
-        /// </summary>
->>>>>>> 91d37c35
         public float Volume
         {
             get => _volume;
@@ -282,87 +164,24 @@
         /// The total duration of the currently loaded audio.
         /// </summary>
         private TimeSpan _duration;
-<<<<<<< HEAD
-
-        /// <summary>
-        /// Gets or sets the total duration of the currently loaded audio.
-        /// </summary>
-        /// <value>The total duration as a TimeSpan.</value>
         public TimeSpan Duration { get => _duration; set => this.RaiseAndSetIfChanged(ref _duration, value); }
-=======
-        /// <summary>
-        /// Gets or sets the total duration of the current audio
-        /// </summary>
-        public TimeSpan Duration 
-        { 
-            get => _duration; 
-            set => this.RaiseAndSetIfChanged(ref _duration, value); 
-        }
->>>>>>> 91d37c35
 
         /// <summary>
         /// The current playback position in the audio.
         /// </summary>
         private TimeSpan _position;
-<<<<<<< HEAD
-
-        /// <summary>
-        /// Gets or sets the current playback position in the audio.
-        /// </summary>
-        /// <value>The current position as a TimeSpan.</value>
         public TimeSpan Position { get => _position; set => this.RaiseAndSetIfChanged(ref _position, value); }
-=======
-        /// <summary>
-        /// Gets or sets the current playback position
-        /// </summary>
-        public TimeSpan Position 
-        { 
-            get => _position; 
-            set => this.RaiseAndSetIfChanged(ref _position, value); 
-        }
->>>>>>> 91d37c35
 
         /// <summary>
         /// Flag indicating whether audio should be saved to file during playback.
         /// </summary>
         private bool _isSaveFile;
-<<<<<<< HEAD
-
-        /// <summary>
-        /// Gets or sets whether audio should be saved to file during playback.
-        /// </summary>
-        /// <value>True if audio should be saved; otherwise, false.</value>
         public bool IsSaveFile { get => _isSaveFile; set { this.RaiseAndSetIfChanged(ref _isSaveFile, value); SaveFilePath = ""; } }
-=======
-        /// <summary>
-        /// Gets or sets whether to save the output to a file
-        /// </summary>
-        public bool IsSaveFile 
-        { 
-            get => _isSaveFile; 
-            set 
-            { 
-                this.RaiseAndSetIfChanged(ref _isSaveFile, value); 
-                SaveFilePath = ""; 
-            } 
-        }
->>>>>>> 91d37c35
 
         /// <summary>
         /// Flag indicating whether audio effects are enabled.
         /// </summary>
         private bool _isFxEnabled = false;
-<<<<<<< HEAD
-
-        /// <summary>
-        /// Gets or sets whether audio effects processing is enabled.
-        /// </summary>
-        /// <value>True if effects are enabled; otherwise, false.</value>
-=======
-        /// <summary>
-        /// Gets or sets whether audio effects are enabled
-        /// </summary>
->>>>>>> 91d37c35
         public bool IsFxEnabled
         {
             get => _isFxEnabled;
@@ -377,82 +196,22 @@
         /// The file path where audio will be saved.
         /// </summary>
         private string? _saveFilePath;
-<<<<<<< HEAD
-
-        /// <summary>
-        /// Gets or sets the file path where processed audio will be saved.
-        /// </summary>
-        /// <value>The save file path as a string, or null if not set.</value>
         public string? SaveFilePath { get => _saveFilePath; set => this.RaiseAndSetIfChanged(ref _saveFilePath, value); }
-=======
-        /// <summary>
-        /// Gets or sets the path where the audio file will be saved
-        /// </summary>
-        public string? SaveFilePath 
-        { 
-            get => _saveFilePath; 
-            set => this.RaiseAndSetIfChanged(ref _saveFilePath, value); 
-        }
->>>>>>> 91d37c35
 
         /// <summary>
         /// The text displayed on the play/pause button.
         /// </summary>
         private string? _playPauseText = "Play";
-<<<<<<< HEAD
-
-        /// <summary>
-        /// Gets or sets the text displayed on the play/pause button.
-        /// </summary>
-        /// <value>The button text ("Play" or "Pause").</value>
         public string? PlayPauseText { get => _playPauseText; set => this.RaiseAndSetIfChanged(ref _playPauseText, value); }
 
-        /// <summary>
-        /// Gets the collection of loaded audio file names for display in the UI.
-        /// </summary>
-        /// <value>An observable collection of file name strings.</value>
         public ObservableCollection<string> FileNames { get; } = new ObservableCollection<string>();
 
-        /// <summary>
-        /// Gets the collection of application log entries for display in the UI.
-        /// </summary>
-        /// <value>An observable collection of log entries.</value>
-=======
-        /// <summary>
-        /// Gets or sets the text displayed on the play/pause button
-        /// </summary>
-        public string? PlayPauseText 
-        { 
-            get => _playPauseText; 
-            set => this.RaiseAndSetIfChanged(ref _playPauseText, value); 
-        }
-
-        /// <summary>
-        /// Gets the collection of loaded audio file names
-        /// </summary>
-        public ObservableCollection<string> FileNames { get; } = new ObservableCollection<string>();
-
-        /// <summary>
-        /// Gets the collection of log messages
-        /// </summary>
->>>>>>> 91d37c35
         public ObservableCollection<Log> Logs { get; } = new ObservableCollection<Log>();
 
         /// <summary>
         /// The left channel output level for the level meter.
         /// </summary>
         private double _leftLevel;
-<<<<<<< HEAD
-
-        /// <summary>
-        /// Gets or sets the left channel output level for display in the level meter.
-        /// </summary>
-        /// <value>The left channel level as a percentage (0-100).</value>
-=======
-        /// <summary>
-        /// Gets or sets the left channel audio level (0-100)
-        /// </summary>
->>>>>>> 91d37c35
         public double LeftLevel
         {
             get => _leftLevel;
@@ -463,17 +222,6 @@
         /// The right channel output level for the level meter.
         /// </summary>
         private double _rightLevel;
-<<<<<<< HEAD
-
-        /// <summary>
-        /// Gets or sets the right channel output level for display in the level meter.
-        /// </summary>
-        /// <value>The right channel level as a percentage (0-100).</value>
-=======
-        /// <summary>
-        /// Gets or sets the right channel audio level (0-100)
-        /// </summary>
->>>>>>> 91d37c35
         public double RightLevel
         {
             get => _rightLevel;
@@ -485,67 +233,7 @@
         #region File Picker Options
 
         /// <summary>
-        /// File picker options for saving audio files
-        /// </summary>
-        private FilePickerSaveOptions options = new FilePickerSaveOptions
-        {
-            Title = "Save Your Audio File",
-            SuggestedFileName = "OwnAudioSaveFile.wav",
-            FileTypeChoices = new[]
-            {
-                new FilePickerFileType("Wave File")
-                {
-                    Patterns = new[] { "*.wav" }
-                }
-            }
-        };
-
-        /// <summary>
-        /// Supported audio file types for opening
-        /// </summary>
-        private FilePickerFileType _audioFiles { get; } = new("Audio File")
-        {
-            Patterns = new[] { "*.wav", "*.flac", "*.mp3", "*.aac", "*.aiff", "*.mp4", "*.m4a", "*.ogg", "*.wma", "*.webm" },
-            AppleUniformTypeIdentifiers = new[] { "public.audio" },
-            MimeTypes = new[] { "audio/wav", "audio/flac", "audio/mpeg", "audio/aac", "audio/aiff", "audio/mp4", "audio/ogg", "audio/x-ms-wma", "audio/webm" }
-        };
-
-        #endregion
-
-        #region Constructor
-
-        /// <summary>
-        /// Initializes a new instance of the MainWindowViewModel class
-        /// </summary>
-        public MainWindowViewModel()
-        {
-            // Initialize reactive commands
-            AddFileCommand = ReactiveCommand.Create(addFileCommand);
-            RemoveFileCommand = ReactiveCommand.Create(removeFileCommand);
-            ResetCommand = ReactiveCommand.Create(resetCommand);
-            InputCommand = ReactiveCommand.Create(inputCommand);
-            PlayPauseCommand = ReactiveCommand.Create(playPauseCommand);
-            StopCommand = ReactiveCommand.Create(stopCommand);
-            SaveFilePathCommand = ReactiveCommand.Create(saveFilePathCommand);
-
-            // Initialize effects processors
-            _Fxprocessor = new FxProcessor() { IsEnabled = IsFxEnabled };
-            _inputFxprocessor = new FxProcessor() { IsEnabled = true };
-
-            // Initialize audio engine
-            AudioEngineInitialize();
-            
-            // Start level monitoring timer
-            _timer = new DispatcherTimer(new TimeSpan(0, 0, 0, 0, 80), DispatcherPriority.Normal, new EventHandler(_outputLevel));
-            _timer.Start();
-        }
-
-        #endregion
-
-        #region Audio Engine Initialization
-
-        /// <summary>
-        /// Initializes the audio engine with default settings for input and output.
+        /// Initializes the audio engine with default settings for input and output
         /// </summary>
         private void AudioEngineInitialize()
         {
@@ -596,11 +284,6 @@
         /// <summary>
         /// Logs an informational message to the application's log collection.
         /// </summary>
-<<<<<<< HEAD
-        /// <param name="message">The informational message to log.</param>
-=======
-        /// <param name="message">The message to log</param>
->>>>>>> 91d37c35
         public void LogInfo(string message)
         {
             Dispatcher.UIThread.InvokeAsync(() => Logs.Add(new Log(message, Log.LogType.Info)));
@@ -609,11 +292,6 @@
         /// <summary>
         /// Logs a warning message to the application's log collection.
         /// </summary>
-<<<<<<< HEAD
-        /// <param name="message">The warning message to log.</param>
-=======
-        /// <param name="message">The warning message to log</param>
->>>>>>> 91d37c35
         public void LogWarning(string message)
         {
             Dispatcher.UIThread.InvokeAsync(() => Logs.Add(new Log(message, Log.LogType.Warning)));
@@ -622,11 +300,6 @@
         /// <summary>
         /// Logs an error message to the application's log collection.
         /// </summary>
-<<<<<<< HEAD
-        /// <param name="message">The error message to log.</param>
-=======
-        /// <param name="message">The error message to log</param>
->>>>>>> 91d37c35
         public void LogError(string message)
         {
             Dispatcher.UIThread.InvokeAsync(() => Logs.Add(new Log(message, Log.LogType.Error)));
@@ -639,11 +312,6 @@
         /// <summary>
         /// Seeks to a specific position in the currently playing audio.
         /// </summary>
-<<<<<<< HEAD
-        /// <param name="ms">The target position in milliseconds.</param>
-=======
-        /// <param name="ms">The position in milliseconds to seek to</param>
->>>>>>> 91d37c35
         public void Seek(double ms)
         {
             if (_player is not null && _player.IsLoaded)
@@ -657,17 +325,10 @@
         #region Private Methods
 
         /// <summary>
-<<<<<<< HEAD
-        /// Updates the output level meters with current audio levels.
-        /// </summary>
-        /// <param name="sender">The event sender (timer).</param>
-        /// <param name="e">The event arguments.</param>
-=======
-        /// Updates the output level meters
-        /// </summary>
-        /// <param name="sender">The event sender</param>
-        /// <param name="e">The event arguments</param>
->>>>>>> 91d37c35
+        /// Displays the output level
+        /// </summary>
+        /// <param name="sender"></param>
+        /// <param name="e"></param>
         private void _outputLevel(object? sender, EventArgs e)
         {
             if (_player is not null)
@@ -720,13 +381,8 @@
 
             // Create dynamic amplifier for consistent volume levels
             DynamicAmp _dynamicAmp = new DynamicAmp(
-<<<<<<< HEAD
-                targetLevel: -6.0f,           // Target Level -6 Db
+                targetLevel: -6.0f,           // Traget Level -6 Db
                 attackTimeSeconds: 0.2f,      // Slower attack for a more transparent sound
-=======
-                targetLevel: -6.0f,           // Target Level -6 dB
-                attackTimeSeconds: 0.2f,      // Slower attack for more transparent sound
->>>>>>> 91d37c35
                 releaseTimeSeconds: 0.8f,     // Longer release to avoid pumping
                 noiseThreshold: 0.0005f,      // Low noise threshold for handling quiet areas
                 maxGainValue: 0.85f,          // Maximum gain to avoid excessive noise
@@ -783,9 +439,8 @@
             _inputFxprocessor.AddFx(_vocalCompressor);
         }
 
-<<<<<<< HEAD
-        /// <summary>
-        /// File picker options for saving audio files, configured for WAV format.
+        /// <summary>
+        /// Sets the type of audio files that can be opened.
         /// </summary>
         private FilePickerSaveOptions options = new FilePickerSaveOptions
         {
@@ -801,7 +456,7 @@
         };
 
         /// <summary>
-        /// File picker type definition for supported audio file formats.
+        /// Sets the type of audio files that can be opened.
         /// </summary>
         private FilePickerFileType _audioFiles { get; } = new("Audio File")
         {
@@ -809,11 +464,6 @@
             AppleUniformTypeIdentifiers = new[] { "public.audio" },
             MimeTypes = new[] { "audio/wav", "audio/flac", "audio/mpeg", "audio/aac", "audio/aiff", "audio/mp4", "audio/ogg", "audio/x-ms-wma", "audio/webm" }
         };
-=======
-        #endregion
-
-        #region Command Handlers
->>>>>>> 91d37c35
 
         /// <summary>
         /// Handles the file selection process to add audio tracks to the player.
@@ -955,16 +605,6 @@
             else
             {
                 _player?.Pause();
-<<<<<<< HEAD
-
-            if (_player is not null && _player.SourcesInput.Count > 0)
-            {
-                _player.SourcesInput[0].CustomSampleProcessor.IsEnabled = IsMicrophone;
-                _player.SourcesInput[0].Volume = IsMicrophone ? 1.0f : 0.0f;
-                _inputFxprocessor.ResetFX();
-=======
->>>>>>> 91d37c35
-            }
         }
 
         /// <summary>
@@ -1010,13 +650,6 @@
         /// Handles UI updates when the player state changes between playing, paused, etc.
         /// Updates the play/pause button text based on the current playback state.
         /// </summary>
-<<<<<<< HEAD
-        /// <param name="sender">The event sender (source manager).</param>
-        /// <param name="e">The event arguments.</param>
-=======
-        /// <param name="sender">The event sender</param>
-        /// <param name="e">The event arguments</param>
->>>>>>> 91d37c35
         private void OnStateChanged(object? sender, EventArgs e)
         {
             if (_player is not null)
@@ -1027,13 +660,6 @@
         /// Handles position updates from the audio player to keep the UI in sync.
         /// Updates the position display and waveform playback indicator.
         /// </summary>
-<<<<<<< HEAD
-        /// <param name="sender">The event sender (source manager).</param>
-        /// <param name="e">The event arguments.</param>
-=======
-        /// <param name="sender">The event sender</param>
-        /// <param name="e">The event arguments</param>
->>>>>>> 91d37c35
         private void OnPositionChanged(object? sender, EventArgs e)
         {
             if (_player is not null && _player.IsSeeking)
